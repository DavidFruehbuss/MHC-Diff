--- conflicted
+++ resolved
@@ -108,13 +108,9 @@
 
         print(f'Prior to sampling time {time.time() - start_time}')
 
-<<<<<<< HEAD
         xh_mol_final, xh_pro_final = lightning_model.model.sample_structure(
-                                        num_samples, molecule, protein_pocket, args.sampling_without_noise, args.run_name,
+                                        num_samples, molecule, protein_pocket, args.sampling_without_noise, args.data_dir, args.run_name,
                                         amino_acid_probability_model=3dssl_model)
-=======
-        xh_mol_final, xh_pro_final = lightning_model.model.sample_structure(num_samples, molecule, protein_pocket, args.sampling_without_noise, args.data_dir, args.run_name)
->>>>>>> 3cc322dc
 
         print(f'After sampling time {time.time() - start_time}')
 
